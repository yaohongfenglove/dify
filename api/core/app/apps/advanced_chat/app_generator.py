import contextvars
import logging
import os
import threading
import uuid
from collections.abc import Generator
from typing import Any, Literal, Optional, Union, overload

from flask import Flask, current_app
from pydantic import ValidationError

import contexts
from core.app.app_config.features.file_upload.manager import FileUploadConfigManager
from core.app.apps.advanced_chat.app_config_manager import AdvancedChatAppConfigManager
from core.app.apps.advanced_chat.app_runner import AdvancedChatAppRunner
from core.app.apps.advanced_chat.generate_response_converter import AdvancedChatAppGenerateResponseConverter
from core.app.apps.advanced_chat.generate_task_pipeline import AdvancedChatAppGenerateTaskPipeline
from core.app.apps.base_app_queue_manager import AppQueueManager, GenerateTaskStoppedError, PublishFrom
from core.app.apps.message_based_app_generator import MessageBasedAppGenerator
from core.app.apps.message_based_app_queue_manager import MessageBasedAppQueueManager
from core.app.entities.app_invoke_entities import AdvancedChatAppGenerateEntity, InvokeFrom
from core.app.entities.task_entities import ChatbotAppBlockingResponse, ChatbotAppStreamResponse
from core.file.message_file_parser import MessageFileParser
from core.model_runtime.errors.invoke import InvokeAuthorizationError, InvokeError
from core.ops.ops_trace_manager import TraceQueueManager
from extensions.ext_database import db
from models.account import Account
from models.model import App, Conversation, EndUser, Message
from models.workflow import Workflow

logger = logging.getLogger(__name__)


class AdvancedChatAppGenerator(MessageBasedAppGenerator):
    @overload
    def generate(
        self,
        app_model: App,
        workflow: Workflow,
        user: Union[Account, EndUser],
        args: dict,
        invoke_from: InvokeFrom,
        stream: Literal[True] = True,
    ) -> Generator[dict | str, None, None]: ...

    @overload
    def generate(
        self,
        app_model: App,
        workflow: Workflow,
        user: Union[Account, EndUser],
        args: dict,
        invoke_from: InvokeFrom,
        stream: Literal[False] = False,
    ) -> dict: ...

    @overload
    def generate(
        self, app_model: App,
        workflow: Workflow,
        user: Union[Account, EndUser],
        args: dict,
        invoke_from: InvokeFrom,
        stream: bool = True,
    ) -> Union[dict[str, Any], Generator[dict | str, None, None]]: ...

    def generate(
<<<<<<< HEAD
            self,
            app_model: App,
            workflow: Workflow,
            user: Union[Account, EndUser],
            args: dict,
            invoke_from: InvokeFrom,
            stream: bool = True,
    )  -> dict[str, Any] | Generator[str | dict, None, None]:
=======
        self,
        app_model: App,
        workflow: Workflow,
        user: Union[Account, EndUser],
        args: dict,
        invoke_from: InvokeFrom,
        stream: bool = True,
    ) -> dict[str, Any] | Generator[str, Any, None]:
>>>>>>> b6b1057a
        """
        Generate App response.

        :param app_model: App
        :param workflow: Workflow
        :param user: account or end user
        :param args: request args
        :param invoke_from: invoke from source
        :param stream: is stream
        """
        if not args.get("query"):
            raise ValueError("query is required")

        query = args["query"]
        if not isinstance(query, str):
            raise ValueError("query must be a string")

        query = query.replace("\x00", "")
        inputs = args["inputs"]

        extras = {"auto_generate_conversation_name": args.get("auto_generate_name", False)}

        # get conversation
        conversation = None
        conversation_id = args.get("conversation_id")
        if conversation_id:
            conversation = self._get_conversation_by_user(
                app_model=app_model, conversation_id=conversation_id, user=user
            )

        # parse files
        files = args["files"] if args.get("files") else []
        message_file_parser = MessageFileParser(tenant_id=app_model.tenant_id, app_id=app_model.id)
        file_extra_config = FileUploadConfigManager.convert(workflow.features_dict, is_vision=False)
        if file_extra_config:
            file_objs = message_file_parser.validate_and_transform_files_arg(files, file_extra_config, user)
        else:
            file_objs = []

        # convert to app config
        app_config = AdvancedChatAppConfigManager.get_app_config(app_model=app_model, workflow=workflow)

        # get tracing instance
        user_id = user.id if isinstance(user, Account) else user.session_id
        trace_manager = TraceQueueManager(app_model.id, user_id)

        if invoke_from == InvokeFrom.DEBUGGER:
            # always enable retriever resource in debugger mode
            app_config.additional_features.show_retrieve_source = True

        # init application generate entity
        application_generate_entity = AdvancedChatAppGenerateEntity(
            task_id=str(uuid.uuid4()),
            app_config=app_config,
            conversation_id=conversation.id if conversation else None,
            inputs=conversation.inputs if conversation else self._get_cleaned_inputs(inputs, app_config),
            query=query,
            files=file_objs,
            user_id=user.id,
            stream=stream,
            invoke_from=invoke_from,
            extras=extras,
            trace_manager=trace_manager,
        )
        contexts.tenant_id.set(application_generate_entity.app_config.tenant_id)

        return self._generate(
            workflow=workflow,
            user=user,
            invoke_from=invoke_from,
            application_generate_entity=application_generate_entity,
            conversation=conversation,
            stream=stream,
        )

<<<<<<< HEAD
    def single_iteration_generate(self, app_model: App,
                                  workflow: Workflow,
                                  node_id: str,
                                  user: Account | EndUser,
                                  args: dict,
                                  stream: bool = True) \
            -> dict[str, Any] | Generator[str, Any, None]:
=======
    def single_iteration_generate(
        self, app_model: App, workflow: Workflow, node_id: str, user: Account, args: dict, stream: bool = True
    ) -> dict[str, Any] | Generator[str, Any, None]:
>>>>>>> b6b1057a
        """
        Generate App response.

        :param app_model: App
        :param workflow: Workflow
        :param user: account or end user
        :param args: request args
        :param invoke_from: invoke from source
        :param stream: is stream
        """
        if not node_id:
            raise ValueError("node_id is required")

        if args.get("inputs") is None:
            raise ValueError("inputs is required")

        # convert to app config
        app_config = AdvancedChatAppConfigManager.get_app_config(app_model=app_model, workflow=workflow)

        # init application generate entity
        application_generate_entity = AdvancedChatAppGenerateEntity(
            task_id=str(uuid.uuid4()),
            app_config=app_config,
            conversation_id=None,
            inputs={},
            query="",
            files=[],
            user_id=user.id,
            stream=stream,
            invoke_from=InvokeFrom.DEBUGGER,
            extras={"auto_generate_conversation_name": False},
            single_iteration_run=AdvancedChatAppGenerateEntity.SingleIterationRunEntity(
                node_id=node_id, inputs=args["inputs"]
            ),
        )
        contexts.tenant_id.set(application_generate_entity.app_config.tenant_id)

        return self._generate(
            workflow=workflow,
            user=user,
            invoke_from=InvokeFrom.DEBUGGER,
            application_generate_entity=application_generate_entity,
            conversation=None,
            stream=stream,
        )

    def _generate(
        self,
        *,
        workflow: Workflow,
        user: Union[Account, EndUser],
        invoke_from: InvokeFrom,
        application_generate_entity: AdvancedChatAppGenerateEntity,
        conversation: Optional[Conversation] = None,
        stream: bool = True,
    ) -> dict[str, Any] | Generator[str, Any, None]:
        """
        Generate App response.

        :param workflow: Workflow
        :param user: account or end user
        :param invoke_from: invoke from source
        :param application_generate_entity: application generate entity
        :param conversation: conversation
        :param stream: is stream
        """
        is_first_conversation = False
        if not conversation:
            is_first_conversation = True

        # init generate records
        (conversation, message) = self._init_generate_records(application_generate_entity, conversation)

        if is_first_conversation:
            # update conversation features
            conversation.override_model_configs = workflow.features
            db.session.commit()
            db.session.refresh(conversation)

        # init queue manager
        queue_manager = MessageBasedAppQueueManager(
            task_id=application_generate_entity.task_id,
            user_id=application_generate_entity.user_id,
            invoke_from=application_generate_entity.invoke_from,
            conversation_id=conversation.id,
            app_mode=conversation.mode,
            message_id=message.id,
        )

        # new thread
        worker_thread = threading.Thread(
            target=self._generate_worker,
            kwargs={
                "flask_app": current_app._get_current_object(),  # type: ignore
                "application_generate_entity": application_generate_entity,
                "queue_manager": queue_manager,
                "conversation_id": conversation.id,
                "message_id": message.id,
                "context": contextvars.copy_context(),
            },
        )

        worker_thread.start()

        # return response or stream generator
        response = self._handle_advanced_chat_response(
            application_generate_entity=application_generate_entity,
            workflow=workflow,
            queue_manager=queue_manager,
            conversation=conversation,
            message=message,
            user=user,
            stream=stream,
        )
<<<<<<< HEAD
    
        return AdvancedChatAppGenerateResponseConverter.convert(
            response=response,
            invoke_from=invoke_from
        )
=======

        return AdvancedChatAppGenerateResponseConverter.convert(response=response, invoke_from=invoke_from)
>>>>>>> b6b1057a

    def _generate_worker(
        self,
        flask_app: Flask,
        application_generate_entity: AdvancedChatAppGenerateEntity,
        queue_manager: AppQueueManager,
        conversation_id: str,
        message_id: str,
        context: contextvars.Context,
    ) -> None:
        """
        Generate worker in a new thread.
        :param flask_app: Flask app
        :param application_generate_entity: application generate entity
        :param queue_manager: queue manager
        :param conversation_id: conversation ID
        :param message_id: message ID
        :return:
        """
        for var, val in context.items():
            var.set(val)
        with flask_app.app_context():
            try:
                # get conversation and message
                conversation = self._get_conversation(conversation_id)
                message = self._get_message(message_id)

                # chatbot app
                runner = AdvancedChatAppRunner(
                    application_generate_entity=application_generate_entity,
                    queue_manager=queue_manager,
                    conversation=conversation,
                    message=message,
                )

                runner.run()
            except GenerateTaskStoppedError:
                pass
            except InvokeAuthorizationError:
                queue_manager.publish_error(
                    InvokeAuthorizationError("Incorrect API key provided"), PublishFrom.APPLICATION_MANAGER
                )
            except ValidationError as e:
                logger.exception("Validation Error when generating")
                queue_manager.publish_error(e, PublishFrom.APPLICATION_MANAGER)
            except (ValueError, InvokeError) as e:
                if os.environ.get("DEBUG", "false").lower() == "true":
                    logger.exception("Error when generating")
                queue_manager.publish_error(e, PublishFrom.APPLICATION_MANAGER)
            except Exception as e:
                logger.exception("Unknown Error when generating")
                queue_manager.publish_error(e, PublishFrom.APPLICATION_MANAGER)
            finally:
                db.session.close()

    def _handle_advanced_chat_response(
        self,
        *,
        application_generate_entity: AdvancedChatAppGenerateEntity,
        workflow: Workflow,
        queue_manager: AppQueueManager,
        conversation: Conversation,
        message: Message,
        user: Union[Account, EndUser],
        stream: bool = False,
    ) -> Union[ChatbotAppBlockingResponse, Generator[ChatbotAppStreamResponse, None, None]]:
        """
        Handle response.
        :param application_generate_entity: application generate entity
        :param workflow: workflow
        :param queue_manager: queue manager
        :param conversation: conversation
        :param message: message
        :param user: account or end user
        :param stream: is stream
        :return:
        """
        # init generate task pipeline
        generate_task_pipeline = AdvancedChatAppGenerateTaskPipeline(
            application_generate_entity=application_generate_entity,
            workflow=workflow,
            queue_manager=queue_manager,
            conversation=conversation,
            message=message,
            user=user,
            stream=stream,
        )

        try:
            return generate_task_pipeline.process()
        except ValueError as e:
            if e.args[0] == "I/O operation on closed file.":  # ignore this error
                raise GenerateTaskStoppedError()
            else:
                logger.exception(e)
                raise e<|MERGE_RESOLUTION|>--- conflicted
+++ resolved
@@ -56,7 +56,8 @@
 
     @overload
     def generate(
-        self, app_model: App,
+        self,
+        app_model: App,
         workflow: Workflow,
         user: Union[Account, EndUser],
         args: dict,
@@ -65,16 +66,6 @@
     ) -> Union[dict[str, Any], Generator[dict | str, None, None]]: ...
 
     def generate(
-<<<<<<< HEAD
-            self,
-            app_model: App,
-            workflow: Workflow,
-            user: Union[Account, EndUser],
-            args: dict,
-            invoke_from: InvokeFrom,
-            stream: bool = True,
-    )  -> dict[str, Any] | Generator[str | dict, None, None]:
-=======
         self,
         app_model: App,
         workflow: Workflow,
@@ -82,8 +73,7 @@
         args: dict,
         invoke_from: InvokeFrom,
         stream: bool = True,
-    ) -> dict[str, Any] | Generator[str, Any, None]:
->>>>>>> b6b1057a
+    ) -> dict[str, Any] | Generator[str | dict, None, None]:
         """
         Generate App response.
 
@@ -159,19 +149,9 @@
             stream=stream,
         )
 
-<<<<<<< HEAD
-    def single_iteration_generate(self, app_model: App,
-                                  workflow: Workflow,
-                                  node_id: str,
-                                  user: Account | EndUser,
-                                  args: dict,
-                                  stream: bool = True) \
-            -> dict[str, Any] | Generator[str, Any, None]:
-=======
     def single_iteration_generate(
-        self, app_model: App, workflow: Workflow, node_id: str, user: Account, args: dict, stream: bool = True
+        self, app_model: App, workflow: Workflow, node_id: str, user: Account | EndUser, args: dict, stream: bool = True
     ) -> dict[str, Any] | Generator[str, Any, None]:
->>>>>>> b6b1057a
         """
         Generate App response.
 
@@ -286,16 +266,8 @@
             user=user,
             stream=stream,
         )
-<<<<<<< HEAD
-    
-        return AdvancedChatAppGenerateResponseConverter.convert(
-            response=response,
-            invoke_from=invoke_from
-        )
-=======
 
         return AdvancedChatAppGenerateResponseConverter.convert(response=response, invoke_from=invoke_from)
->>>>>>> b6b1057a
 
     def _generate_worker(
         self,
