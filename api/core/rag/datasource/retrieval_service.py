--- conflicted
+++ resolved
@@ -23,7 +23,6 @@
 
 class RetrievalService:
     @classmethod
-<<<<<<< HEAD
     def retrieve(cls, retrival_method: str, dataset_id: str, query: str,
                  top_k: int, score_threshold: Optional[float] = .0,
                  reranking_model: Optional[dict] = None, reranking_mode: Optional[str] = 'reranking_model',
@@ -40,91 +39,6 @@
                 dataset_id,
                 query,
                 external_retrieval_model
-=======
-    def retrieve(
-        cls,
-        retrieval_method: str,
-        dataset_id: str,
-        query: str,
-        top_k: int,
-        score_threshold: Optional[float] = 0.0,
-        reranking_model: Optional[dict] = None,
-        reranking_mode: Optional[str] = "reranking_model",
-        weights: Optional[dict] = None,
-    ):
-        dataset = db.session.query(Dataset).filter(Dataset.id == dataset_id).first()
-        if not dataset or dataset.available_document_count == 0 or dataset.available_segment_count == 0:
-            return []
-        all_documents = []
-        threads = []
-        exceptions = []
-        # retrieval_model source with keyword
-        if retrieval_method == "keyword_search":
-            keyword_thread = threading.Thread(
-                target=RetrievalService.keyword_search,
-                kwargs={
-                    "flask_app": current_app._get_current_object(),
-                    "dataset_id": dataset_id,
-                    "query": query,
-                    "top_k": top_k,
-                    "all_documents": all_documents,
-                    "exceptions": exceptions,
-                },
-            )
-            threads.append(keyword_thread)
-            keyword_thread.start()
-        # retrieval_model source with semantic
-        if RetrievalMethod.is_support_semantic_search(retrieval_method):
-            embedding_thread = threading.Thread(
-                target=RetrievalService.embedding_search,
-                kwargs={
-                    "flask_app": current_app._get_current_object(),
-                    "dataset_id": dataset_id,
-                    "query": query,
-                    "top_k": top_k,
-                    "score_threshold": score_threshold,
-                    "reranking_model": reranking_model,
-                    "all_documents": all_documents,
-                    "retrieval_method": retrieval_method,
-                    "exceptions": exceptions,
-                },
-            )
-            threads.append(embedding_thread)
-            embedding_thread.start()
-
-        # retrieval source with full text
-        if RetrievalMethod.is_support_fulltext_search(retrieval_method):
-            full_text_index_thread = threading.Thread(
-                target=RetrievalService.full_text_index_search,
-                kwargs={
-                    "flask_app": current_app._get_current_object(),
-                    "dataset_id": dataset_id,
-                    "query": query,
-                    "retrieval_method": retrieval_method,
-                    "score_threshold": score_threshold,
-                    "top_k": top_k,
-                    "reranking_model": reranking_model,
-                    "all_documents": all_documents,
-                    "exceptions": exceptions,
-                },
-            )
-            threads.append(full_text_index_thread)
-            full_text_index_thread.start()
-
-        for thread in threads:
-            thread.join()
-
-        if exceptions:
-            exception_message = ";\n".join(exceptions)
-            raise Exception(exception_message)
-
-        if retrieval_method == RetrievalMethod.HYBRID_SEARCH.value:
-            data_post_processor = DataPostProcessor(
-                str(dataset.tenant_id), reranking_mode, reranking_model, weights, False
-            )
-            all_documents = data_post_processor.invoke(
-                query=query, documents=all_documents, score_threshold=score_threshold, top_n=top_k
->>>>>>> cf645c3b
             )
         else:
             if not dataset or dataset.available_document_count == 0 or dataset.available_segment_count == 0:
