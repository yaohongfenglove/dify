from abc import ABC, abstractmethod
<<<<<<< HEAD
from typing import Any, Optional

=======
from typing import Any
from extensions.ext_database import db
>>>>>>> f200c0c0
from configs import dify_config
from core.embedding.cached_embedding import CacheEmbedding
from core.model_manager import ModelManager
from core.model_runtime.entities.model_entities import ModelType
from core.rag.datasource.entity.embedding import Embeddings
from core.rag.datasource.vdb.vector_base import BaseVector
from core.rag.datasource.vdb.vector_type import VectorType
from core.rag.models.document import Document
from extensions.ext_redis import redis_client
from models.dataset import Dataset, Whitelist


class AbstractVectorFactory(ABC):
    @abstractmethod
    def init_vector(self, dataset: Dataset, attributes: list, embeddings: Embeddings) -> BaseVector:
        raise NotImplementedError

    @staticmethod
    def gen_index_struct_dict(vector_type: VectorType, collection_name: str) -> dict:
        index_struct_dict = {"type": vector_type, "vector_store": {"class_prefix": collection_name}}
        return index_struct_dict


class Vector:
    def __init__(self, dataset: Dataset, attributes: Optional[list] = None):
        if attributes is None:
            attributes = ["doc_id", "dataset_id", "document_id", "doc_hash"]
        self._dataset = dataset
        self._embeddings = self._get_embeddings()
        self._attributes = attributes
        self._vector_processor = self._init_vector()

    def _init_vector(self) -> BaseVector:
        vector_type = dify_config.VECTOR_STORE

        if self._dataset.index_struct_dict:
            vector_type = self._dataset.index_struct_dict["type"]
        
        if dify_config.VECTOR_STORE_WHITELIST_ENABLE:
            whitelist = db.session.query(Whitelist).filter(Whitelist.tenant_id == self._dataset.tenant_id, Whitelist.type == "vector_db").one_or_none()
            if whitelist:
                vector_type = VectorType.TIDB_ON_QDRANT

        if not vector_type:
            raise ValueError("Vector store must be specified.")

        vector_factory_cls = self.get_vector_factory(vector_type)
        return vector_factory_cls().init_vector(self._dataset, self._attributes, self._embeddings)

    @staticmethod
    def get_vector_factory(vector_type: str) -> type[AbstractVectorFactory]:
        match vector_type:
            case VectorType.CHROMA:
                from core.rag.datasource.vdb.chroma.chroma_vector import ChromaVectorFactory

                return ChromaVectorFactory
            case VectorType.MILVUS:
                from core.rag.datasource.vdb.milvus.milvus_vector import MilvusVectorFactory

                return MilvusVectorFactory
            case VectorType.MYSCALE:
                from core.rag.datasource.vdb.myscale.myscale_vector import MyScaleVectorFactory

                return MyScaleVectorFactory
            case VectorType.PGVECTOR:
                from core.rag.datasource.vdb.pgvector.pgvector import PGVectorFactory

                return PGVectorFactory
            case VectorType.PGVECTO_RS:
                from core.rag.datasource.vdb.pgvecto_rs.pgvecto_rs import PGVectoRSFactory

                return PGVectoRSFactory
            case VectorType.QDRANT:
                from core.rag.datasource.vdb.qdrant.qdrant_vector import QdrantVectorFactory

                return QdrantVectorFactory
            case VectorType.RELYT:
                from core.rag.datasource.vdb.relyt.relyt_vector import RelytVectorFactory

                return RelytVectorFactory
            case VectorType.ELASTICSEARCH:
                from core.rag.datasource.vdb.elasticsearch.elasticsearch_vector import ElasticSearchVectorFactory

                return ElasticSearchVectorFactory
            case VectorType.TIDB_VECTOR:
                from core.rag.datasource.vdb.tidb_vector.tidb_vector import TiDBVectorFactory

                return TiDBVectorFactory
            case VectorType.WEAVIATE:
                from core.rag.datasource.vdb.weaviate.weaviate_vector import WeaviateVectorFactory

                return WeaviateVectorFactory
            case VectorType.TENCENT:
                from core.rag.datasource.vdb.tencent.tencent_vector import TencentVectorFactory

                return TencentVectorFactory
            case VectorType.ORACLE:
                from core.rag.datasource.vdb.oracle.oraclevector import OracleVectorFactory

                return OracleVectorFactory
            case VectorType.OPENSEARCH:
                from core.rag.datasource.vdb.opensearch.opensearch_vector import OpenSearchVectorFactory

                return OpenSearchVectorFactory
            case VectorType.ANALYTICDB:
                from core.rag.datasource.vdb.analyticdb.analyticdb_vector import AnalyticdbVectorFactory

                return AnalyticdbVectorFactory
            case VectorType.TIDB_ON_QDRANT:
                from core.rag.datasource.vdb.tidb_on_qdrant.tidb_on_qdrant_vector import TidbOnQdrantVectorFactory
                return TidbOnQdrantVectorFactory
            case _:
                raise ValueError(f"Vector store {vector_type} is not supported.")

    def create(self, texts: Optional[list] = None, **kwargs):
        if texts:
            embeddings = self._embeddings.embed_documents([document.page_content for document in texts])
            self._vector_processor.create(texts=texts, embeddings=embeddings, **kwargs)

    def add_texts(self, documents: list[Document], **kwargs):
        if kwargs.get("duplicate_check", False):
            documents = self._filter_duplicate_texts(documents)

        embeddings = self._embeddings.embed_documents([document.page_content for document in documents])
        self._vector_processor.create(texts=documents, embeddings=embeddings, **kwargs)

    def text_exists(self, id: str) -> bool:
        return self._vector_processor.text_exists(id)

    def delete_by_ids(self, ids: list[str]) -> None:
        self._vector_processor.delete_by_ids(ids)

    def delete_by_metadata_field(self, key: str, value: str) -> None:
        self._vector_processor.delete_by_metadata_field(key, value)

    def search_by_vector(self, query: str, **kwargs: Any) -> list[Document]:
        query_vector = self._embeddings.embed_query(query)
        return self._vector_processor.search_by_vector(query_vector, **kwargs)

    def search_by_full_text(self, query: str, **kwargs: Any) -> list[Document]:
        return self._vector_processor.search_by_full_text(query, **kwargs)

    def delete(self) -> None:
        self._vector_processor.delete()
        # delete collection redis cache
        if self._vector_processor.collection_name:
            collection_exist_cache_key = "vector_indexing_{}".format(self._vector_processor.collection_name)
            redis_client.delete(collection_exist_cache_key)

    def _get_embeddings(self) -> Embeddings:
        model_manager = ModelManager()

        embedding_model = model_manager.get_model_instance(
            tenant_id=self._dataset.tenant_id,
            provider=self._dataset.embedding_model_provider,
            model_type=ModelType.TEXT_EMBEDDING,
            model=self._dataset.embedding_model,
        )
        return CacheEmbedding(embedding_model)

    def _filter_duplicate_texts(self, texts: list[Document]) -> list[Document]:
        for text in texts.copy():
            doc_id = text.metadata["doc_id"]
            exists_duplicate_node = self.text_exists(doc_id)
            if exists_duplicate_node:
                texts.remove(text)

        return texts

    def __getattr__(self, name):
        if self._vector_processor is not None:
            method = getattr(self._vector_processor, name)
            if callable(method):
                return method

        raise AttributeError(f"'vector_processor' object has no attribute '{name}'")<|MERGE_RESOLUTION|>--- conflicted
+++ resolved
@@ -1,11 +1,6 @@
 from abc import ABC, abstractmethod
-<<<<<<< HEAD
 from typing import Any, Optional
-
-=======
-from typing import Any
 from extensions.ext_database import db
->>>>>>> f200c0c0
 from configs import dify_config
 from core.embedding.cached_embedding import CacheEmbedding
 from core.model_manager import ModelManager
@@ -43,7 +38,7 @@
 
         if self._dataset.index_struct_dict:
             vector_type = self._dataset.index_struct_dict["type"]
-        
+
         if dify_config.VECTOR_STORE_WHITELIST_ENABLE:
             whitelist = db.session.query(Whitelist).filter(Whitelist.tenant_id == self._dataset.tenant_id, Whitelist.type == "vector_db").one_or_none()
             if whitelist:
