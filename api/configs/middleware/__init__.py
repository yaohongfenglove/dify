--- conflicted
+++ resolved
@@ -222,10 +222,7 @@
     TencentVectorDBConfig,
     TiDBVectorConfig,
     WeaviateConfig,
-<<<<<<< HEAD
+    ElasticsearchConfig,
     TidbOnQdrantConfig,
-=======
-    ElasticsearchConfig,
->>>>>>> fd226d39
 ):
     pass