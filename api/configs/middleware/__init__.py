from typing import Any, Optional
from urllib.parse import quote_plus

from pydantic import Field, NonNegativeInt, PositiveFloat, PositiveInt, computed_field
from pydantic_settings import BaseSettings

from configs.middleware.cache.redis_config import RedisConfig
from configs.middleware.storage.aliyun_oss_storage_config import AliyunOSSStorageConfig
from configs.middleware.storage.amazon_s3_storage_config import S3StorageConfig
from configs.middleware.storage.azure_blob_storage_config import AzureBlobStorageConfig
from configs.middleware.storage.baidu_obs_storage_config import BaiduOBSStorageConfig
from configs.middleware.storage.google_cloud_storage_config import GoogleCloudStorageConfig
from configs.middleware.storage.huawei_obs_storage_config import HuaweiCloudOBSStorageConfig
from configs.middleware.storage.oci_storage_config import OCIStorageConfig
from configs.middleware.storage.supabase_storage_config import SupabaseStorageConfig
from configs.middleware.storage.tencent_cos_storage_config import TencentCloudCOSStorageConfig
from configs.middleware.storage.volcengine_tos_storage_config import VolcengineTOSStorageConfig
from configs.middleware.vdb.analyticdb_config import AnalyticdbConfig
from configs.middleware.vdb.chroma_config import ChromaConfig
from configs.middleware.vdb.elasticsearch_config import ElasticsearchConfig
from configs.middleware.vdb.milvus_config import MilvusConfig
from configs.middleware.vdb.myscale_config import MyScaleConfig
from configs.middleware.vdb.opensearch_config import OpenSearchConfig
from configs.middleware.vdb.oracle_config import OracleConfig
from configs.middleware.vdb.pgvector_config import PGVectorConfig
from configs.middleware.vdb.pgvectors_config import PGVectoRSConfig
from configs.middleware.vdb.qdrant_config import QdrantConfig
from configs.middleware.vdb.relyt_config import RelytConfig
from configs.middleware.vdb.tencent_vector_config import TencentVectorDBConfig
from configs.middleware.vdb.tidb_on_qdrant_config import TidbOnQdrantConfig
from configs.middleware.vdb.tidb_vector_config import TiDBVectorConfig
from configs.middleware.vdb.vikingdb_config import VikingDBConfig
from configs.middleware.vdb.weaviate_config import WeaviateConfig


class StorageConfig(BaseSettings):
    STORAGE_TYPE: str = Field(
        description="Type of storage to use."
        " Options: 'local', 's3', 'azure-blob', 'aliyun-oss', 'google-storage'. Default is 'local'.",
        default="local",
    )

    STORAGE_LOCAL_PATH: str = Field(
        description="Path for local storage when STORAGE_TYPE is set to 'local'.",
        default="storage",
    )


class VectorStoreConfig(BaseSettings):
    VECTOR_STORE: Optional[str] = Field(
        description="Type of vector store to use for efficient similarity search."
        " Set to None if not using a vector store.",
        default=None,
    )

    VECTOR_STORE_WHITELIST_ENABLE: Optional[bool] = Field(
        description="Enable whitelist for vector store.",
        default=False,
    )


class KeywordStoreConfig(BaseSettings):
    KEYWORD_STORE: str = Field(
        description="Method for keyword extraction and storage."
        " Default is 'jieba', a Chinese text segmentation library.",
        default="jieba",
    )


class DatabaseConfig:
    DB_HOST: str = Field(
        description="Hostname or IP address of the database server.",
        default="localhost",
    )

    DB_PORT: PositiveInt = Field(
        description="Port number for database connection.",
        default=5432,
    )

    DB_USERNAME: str = Field(
        description="Username for database authentication.",
        default="postgres",
    )

    DB_PASSWORD: str = Field(
        description="Password for database authentication.",
        default="",
    )

    DB_DATABASE: str = Field(
        description="Name of the database to connect to.",
        default="dify",
    )

    DB_CHARSET: str = Field(
        description="Character set for database connection.",
        default="",
    )

    DB_EXTRAS: str = Field(
        description="Additional database connection parameters. Example: 'keepalives_idle=60&keepalives=1'",
        default="",
    )

    SQLALCHEMY_DATABASE_URI_SCHEME: str = Field(
        description="Database URI scheme for SQLAlchemy connection.",
        default="postgresql",
    )

    @computed_field
    @property
    def SQLALCHEMY_DATABASE_URI(self) -> str:
        db_extras = (
            f"{self.DB_EXTRAS}&client_encoding={self.DB_CHARSET}" if self.DB_CHARSET else self.DB_EXTRAS
        ).strip("&")
        db_extras = f"?{db_extras}" if db_extras else ""
        return (
            f"{self.SQLALCHEMY_DATABASE_URI_SCHEME}://"
            f"{quote_plus(self.DB_USERNAME)}:{quote_plus(self.DB_PASSWORD)}@{self.DB_HOST}:{self.DB_PORT}/{self.DB_DATABASE}"
            f"{db_extras}"
        )

    SQLALCHEMY_POOL_SIZE: NonNegativeInt = Field(
        description="Maximum number of database connections in the pool.",
        default=30,
    )

    SQLALCHEMY_MAX_OVERFLOW: NonNegativeInt = Field(
        description="Maximum number of connections that can be created beyond the pool_size.",
        default=10,
    )

    SQLALCHEMY_POOL_RECYCLE: NonNegativeInt = Field(
        description="Number of seconds after which a connection is automatically recycled.",
        default=3600,
    )

    SQLALCHEMY_POOL_PRE_PING: bool = Field(
        description="If True, enables connection pool pre-ping feature to check connections.",
        default=False,
    )

    SQLALCHEMY_ECHO: bool | str = Field(
        description="If True, SQLAlchemy will log all SQL statements.",
        default=False,
    )

    @computed_field
    @property
    def SQLALCHEMY_ENGINE_OPTIONS(self) -> dict[str, Any]:
        return {
            "pool_size": self.SQLALCHEMY_POOL_SIZE,
            "max_overflow": self.SQLALCHEMY_MAX_OVERFLOW,
            "pool_recycle": self.SQLALCHEMY_POOL_RECYCLE,
            "pool_pre_ping": self.SQLALCHEMY_POOL_PRE_PING,
            "connect_args": {"options": "-c timezone=UTC"},
        }


class CeleryConfig(DatabaseConfig):
    CELERY_BACKEND: str = Field(
        description="Backend for Celery task results. Options: 'database', 'redis'.",
        default="database",
    )

    CELERY_BROKER_URL: Optional[str] = Field(
        description="URL of the message broker for Celery tasks.",
        default=None,
    )

    CELERY_USE_SENTINEL: Optional[bool] = Field(
        description="Whether to use Redis Sentinel for high availability.",
        default=False,
    )

    CELERY_SENTINEL_MASTER_NAME: Optional[str] = Field(
        description="Name of the Redis Sentinel master.",
        default=None,
    )

    CELERY_SENTINEL_SOCKET_TIMEOUT: Optional[PositiveFloat] = Field(
        description="Timeout for Redis Sentinel socket operations in seconds.",
        default=0.1,
    )

    @computed_field
    @property
    def CELERY_RESULT_BACKEND(self) -> str | None:
        return (
            "db+{}".format(self.SQLALCHEMY_DATABASE_URI)
            if self.CELERY_BACKEND == "database"
            else self.CELERY_BROKER_URL
        )

    @computed_field
    @property
    def BROKER_USE_SSL(self) -> bool:
        return self.CELERY_BROKER_URL.startswith("rediss://") if self.CELERY_BROKER_URL else False


class InternalTestConfig(BaseSettings):
    """
    Configuration settings for Internal Test
    """

    AWS_SECRET_ACCESS_KEY: Optional[str] = Field(
        description="Internal test AWS secret access key",
        default=None,
    )

    AWS_ACCESS_KEY_ID: Optional[str] = Field(
        description="Internal test AWS access key ID",
        default=None,
    )


class MiddlewareConfig(
    # place the configs in alphabet order
    CeleryConfig,
    DatabaseConfig,
    KeywordStoreConfig,
    RedisConfig,
    # configs of storage and storage providers
    StorageConfig,
    AliyunOSSStorageConfig,
    AzureBlobStorageConfig,
    BaiduOBSStorageConfig,
    GoogleCloudStorageConfig,
    HuaweiCloudOBSStorageConfig,
    OCIStorageConfig,
    S3StorageConfig,
    SupabaseStorageConfig,
    TencentCloudCOSStorageConfig,
    VolcengineTOSStorageConfig,
    # configs of vdb and vdb providers
    VectorStoreConfig,
    AnalyticdbConfig,
    ChromaConfig,
    MilvusConfig,
    MyScaleConfig,
    OpenSearchConfig,
    OracleConfig,
    PGVectorConfig,
    PGVectoRSConfig,
    QdrantConfig,
    RelytConfig,
    TencentVectorDBConfig,
    TiDBVectorConfig,
    WeaviateConfig,
    ElasticsearchConfig,
    InternalTestConfig,
<<<<<<< HEAD
    TidbOnQdrantConfig,
=======
    VikingDBConfig,
>>>>>>> ef0015a7
):
    pass<|MERGE_RESOLUTION|>--- conflicted
+++ resolved
@@ -250,10 +250,7 @@
     WeaviateConfig,
     ElasticsearchConfig,
     InternalTestConfig,
-<<<<<<< HEAD
+    VikingDBConfig,
     TidbOnQdrantConfig,
-=======
-    VikingDBConfig,
->>>>>>> ef0015a7
 ):
     pass