--- conflicted
+++ resolved
@@ -58,13 +58,8 @@
   nodeId,
   readonly,
   className,
-<<<<<<< HEAD
   isShowNodeName = true,
-  value,
-=======
-  isShowNodeName,
   value = [],
->>>>>>> b3743a9a
   onOpen = () => { },
   onChange,
   isSupportConstantValue,
