--- conflicted
+++ resolved
@@ -14,51 +14,31 @@
 }: SwrInitorProps) => {
   const router = useRouter()
   const searchParams = useSearchParams()
-<<<<<<< HEAD
-=======
   const { getNewAccessToken } = useRefreshToken()
->>>>>>> ef0015a7
   const consoleToken = searchParams.get('access_token')
   const refreshToken = searchParams.get('refresh_token')
   const consoleTokenFromLocalStorage = localStorage?.getItem('console_token')
   const refreshTokenFromLocalStorage = localStorage?.getItem('refresh_token')
   const [init, setInit] = useState(false)
-  const { getNewAccessToken } = useRefreshToken()
 
   useEffect(() => {
     if (!(consoleToken || refreshToken || consoleTokenFromLocalStorage || refreshTokenFromLocalStorage)) {
       router.replace('/signin')
       return
     }
-<<<<<<< HEAD
-    if (consoleTokenFromLocalStorage && refreshTokenFromLocalStorage) {
-      getNewAccessToken(consoleTokenFromLocalStorage, refreshTokenFromLocalStorage).catch(() => {
-        router.replace('/signin')
-      })
-    }
-=======
     if (consoleTokenFromLocalStorage && refreshTokenFromLocalStorage)
       getNewAccessToken()
->>>>>>> ef0015a7
 
     if (consoleToken && refreshToken) {
       localStorage.setItem('console_token', consoleToken)
       localStorage.setItem('refresh_token', refreshToken)
-<<<<<<< HEAD
-      getNewAccessToken(consoleToken, refreshToken).catch(() => {
-=======
       getNewAccessToken().then(() => {
         router.replace('/apps', { forceOptimisticNavigation: false } as any)
       }).catch(() => {
->>>>>>> ef0015a7
         router.replace('/signin')
       })
     }
 
-<<<<<<< HEAD
-    router.replace('/apps', { forceOptimisticNavigation: false } as any)
-=======
->>>>>>> ef0015a7
     setInit(true)
   }, [])
 
