--- conflicted
+++ resolved
@@ -1,200 +1,6 @@
 'use client'
 import i18n from 'i18next'
 import { initReactI18next } from 'react-i18next'
-<<<<<<< HEAD
-import commonEn from './lang/common.en'
-import commonZh from './lang/common.zh'
-import commonUk from './lang/common.uk' // Ukrainian import
-import commonPt from './lang/common.pt' // Portuguese import
-import loginEn from './lang/login.en'
-import loginZh from './lang/login.zh'
-import loginPt from './lang/login.pt' // Portuguese import
-import loginUk from './lang/login.uk' // Ukrainian import
-import registerEn from './lang/register.en'
-import registerZh from './lang/register.zh'
-import registerPt from './lang/register.pt' // Portuguese import
-import registerUk from './lang/register.uk' // Ukrainian import
-import layoutEn from './lang/layout.en'
-import layoutZh from './lang/layout.zh'
-import layoutPt from './lang/layout.pt' // Portuguese import
-import layoutUk from './lang/layout.uk' // Ukrainian import
-import appEn from './lang/app.en'
-import appZh from './lang/app.zh'
-import appPt from './lang/app.pt' // Portuguese import
-import appUk from './lang/app.uk' // Ukrainian import
-import appOverviewEn from './lang/app-overview.en'
-import appOverviewZh from './lang/app-overview.zh'
-import appOverviewPt from './lang/app-overview.pt' // Portuguese import
-import appOverviewUk from './lang/app-overview.uk' // Ukrainian import
-import appDebugEn from './lang/app-debug.en'
-import appDebugZh from './lang/app-debug.zh'
-import appDebugPt from './lang/app-debug.pt' // Portuguese import
-import appDebugUk from './lang/app-debug.uk' // Ukrainian import
-import appApiEn from './lang/app-api.en'
-import appApiZh from './lang/app-api.zh'
-import appApiPt from './lang/app-api.pt' // Portuguese import
-import appApiUk from './lang/app-api.uk' // Ukrainian import
-import appLogEn from './lang/app-log.en'
-import appLogZh from './lang/app-log.zh'
-import appLogPt from './lang/app-log.pt' // Portuguese import
-import appLogUk from './lang/app-log.uk' // Ukrainian import
-import appAnnotationEn from './lang/app-annotation.en'
-import appAnnotationZh from './lang/app-annotation.zh'
-import appAnnotationPt from './lang/app-annotation.pt' // Portuguese import
-import appAnnotationUk from './lang/app-annotation.uk' // Ukrainian import
-import shareEn from './lang/share-app.en'
-import shareZh from './lang/share-app.zh'
-import sharePt from './lang/share-app.pt' // Portuguese import
-import shareUk from './lang/share-app.uk' // Ukrainian import
-import datasetEn from './lang/dataset.en'
-import datasetZh from './lang/dataset.zh'
-import datasetPt from './lang/dataset.pt' // Portuguese import
-import datasetUk from './lang/dataset.uk' // Ukrainian import
-import datasetDocumentsEn from './lang/dataset-documents.en'
-import datasetDocumentsZh from './lang/dataset-documents.zh'
-import datasetDocumentsPt from './lang/dataset-documents.pt' // Portuguese import
-import datasetDocumentsUk from './lang/dataset-documents.uk' // Ukrainian import
-import datasetHitTestingEn from './lang/dataset-hit-testing.en'
-import datasetHitTestingZh from './lang/dataset-hit-testing.zh'
-import datasetHitTestingPt from './lang/dataset-hit-testing.pt' // Portuguese import
-import datasetHitTestingUk from './lang/dataset-hit-testing.uk' // Ukrainian import
-import datasetSettingsEn from './lang/dataset-settings.en'
-import datasetSettingsZh from './lang/dataset-settings.zh'
-import datasetSettingsPt from './lang/dataset-settings.pt' // Portuguese import
-import datasetSettingsUk from './lang/dataset-settings.uk' // Ukrainian import
-import datasetCreationEn from './lang/dataset-creation.en'
-import datasetCreationZh from './lang/dataset-creation.zh'
-import datasetCreationPt from './lang/dataset-creation.pt' // Portuguese import
-import datasetCreationUk from './lang/dataset-creation.uk' // Ukrainian import
-import exploreEn from './lang/explore.en'
-import exploreZh from './lang/explore.zh'
-import explorePt from './lang/explore.pt' // Portuguese import
-import exploreUk from './lang/explore.uk' // Ukrainian import
-import billingEn from './lang/billing.en'
-import billingZh from './lang/billing.zh'
-import billingPt from './lang/billing.pt' // Portuguese import
-import billingUk from './lang/billing.uk' // Ukrainian import
-import customEn from './lang/custom.en'
-import customZh from './lang/custom.zh'
-import customPt from './lang/custom.pt' // Portuguese import
-import customUk from './lang/custom.uk' // Ukrainian import
-import toolsEn from './lang/tools.en'
-import toolsZh from './lang/tools.zh'
-import toolsPt from './lang/tools.pt' // Portuguese import
-import toolsUk from './lang/tools.uk' // Ukrainian import
-import workflowEn from './lang/workflow.en'
-import workflowZh from './lang/workflow.zh'
-import workflowPt from './lang/workflow.pt' // Portuguese import
-
-const resources = {
-  'en-US': {
-    translation: {
-      common: commonEn,
-      layout: layoutEn, // page layout
-      login: loginEn,
-      register: registerEn,
-      // app
-      app: appEn,
-      appOverview: appOverviewEn,
-      appDebug: appDebugEn,
-      appApi: appApiEn,
-      appLog: appLogEn,
-      appAnnotation: appAnnotationEn,
-      // share
-      share: shareEn,
-      dataset: datasetEn,
-      datasetDocuments: datasetDocumentsEn,
-      datasetHitTesting: datasetHitTestingEn,
-      datasetSettings: datasetSettingsEn,
-      datasetCreation: datasetCreationEn,
-      explore: exploreEn,
-      // billing
-      billing: billingEn,
-      custom: customEn,
-      // tools
-      tools: toolsEn,
-      workflow: workflowEn,
-    },
-  },
-  'zh-Hans': {
-    translation: {
-      common: commonZh,
-      layout: layoutZh,
-      login: loginZh,
-      register: registerZh,
-      // app
-      app: appZh,
-      appOverview: appOverviewZh,
-      appDebug: appDebugZh,
-      appApi: appApiZh,
-      appLog: appLogZh,
-      appAnnotation: appAnnotationZh,
-      // share
-      share: shareZh,
-      dataset: datasetZh,
-      datasetDocuments: datasetDocumentsZh,
-      datasetHitTesting: datasetHitTestingZh,
-      datasetSettings: datasetSettingsZh,
-      datasetCreation: datasetCreationZh,
-      explore: exploreZh,
-      billing: billingZh,
-      custom: customZh,
-      // tools
-      tools: toolsZh,
-      workflow: workflowZh,
-    },
-  },
-  'pt-BR': {
-    translation: {
-      common: commonPt,
-      layout: layoutPt,
-      login: loginPt,
-      register: registerPt,
-      // app
-      app: appPt,
-      appOverview: appOverviewPt,
-      appDebug: appDebugPt,
-      appApi: appApiPt,
-      appLog: appLogPt,
-      appAnnotation: appAnnotationPt,
-      // share
-      share: sharePt,
-      dataset: datasetPt,
-      datasetDocuments: datasetDocumentsPt,
-      datasetHitTesting: datasetHitTestingPt,
-      datasetSettings: datasetSettingsPt,
-      datasetCreation: datasetCreationPt,
-      explore: explorePt,
-      billing: billingPt,
-      custom: customPt,
-      tools: toolsPt,
-      workflow: workflowPt,
-    },
-  },
-  'uk-UA': {
-    translation: {
-      common: commonUk,
-      layout: layoutUk,
-      login: loginUk,
-      register: registerUk,
-      app: appUk,
-      appOverview: appOverviewUk,
-      appDebug: appDebugUk,
-      appApi: appApiUk,
-      appLog: appLogUk,
-      appAnnotation: appAnnotationUk,
-      share: shareUk,
-      dataset: datasetUk,
-      datasetDocuments: datasetDocumentsUk,
-      datasetHitTesting: datasetHitTestingUk,
-      datasetSettings: datasetSettingsUk,
-      datasetCreation: datasetCreationUk,
-      explore: exploreUk,
-      billing: billingUk,
-      custom: customUk,
-      tools: toolsUk,
-    },
-=======
 
 import { LanguagesSupported } from '@/i18n/language'
 
@@ -220,7 +26,7 @@
     billing: require(`./${lang}/billing`).default,
     custom: require(`./${lang}/custom`).default,
     tools: require(`./${lang}/tools`).default,
->>>>>>> 30820932
+    workflow: require(`./${lang}/workflow`).default,
   },
 })
 
